# Dynamic Window Approach Trajectory Planner

This project implements a trajectory planner for rovers using the Dynamic Window Approach (DWA). The DWA is a popular method for real-time trajectory planning that considers the rover's dynamics and the environment to generate feasible trajectories.

## Overview

The DWA algorithm computes possible trajectories based on the rover's current state and velocity, evaluates them, and selects the optimal trajectory to follow. This approach is particularly useful for mobile rovers navigating in dynamic environments.

## Project Structure

```
dwa_demo
├── src
│   ├── run_dwa_demo.py       # Entry point of the demo application
│   ├── dwa
│   │   ├── dwa_planner.py    # Implementation of the DWA trajectory planner
│   │   ├── dwa_animation.py  # Adds a class for visualising the planner
│   │   └── rover_data.py     # Classes related to the rover
│   ├── util
│   │   └── math.py           # Utility functions for mathematical operations
│   └── tests
│       └── test_dwa.py       # :warning: Placeholder file for unit tests
├── pyproject.toml            # Project dependencies and build configuration
└── README.md                 # Project documentation
```

## Setup

First make sure you have [uv](https://docs.astral.sh/uv/getting-started/installation/)
installed.

Then clone the repository and get uv to set up the virtual environment and
install the required dependencies:

```bash
git clone https://github.com/bbrayzier/dwa_demo.git
cd dwa_demo
uv sync
```

## Usage

To run the trajectory planner, simply execute the following command:

```bash
uv run -m src.run_dwa_demo
```

To change the characteristics of the rover, the planner or the target/obstacles
modify the constants at the top of [`run_dwa_demo.py`](src/run_dwa_demo.py).

<<<<<<< HEAD
## Animation

Running the project with the `-a` flag will generate an animation in the
`assets/` directory like that shown below.

```bash
uv run -m src.run_dwa_demo -a
```

This feature generates figures using the [plotly](https://plotly.com/python/)
library and stitches them into an animation using the
[gif](https://github.com/maxhumber/gif/tree/v3.0.0) library.

**Note:** this will significantly increase execution time of the demo.

![DWA Demo](assets/dwa_demo.gif)
=======
The project includes examples of how to use the DWA class and its methods. Refer
 to the `src/tests/test_dwa.py` file for unit tests that demonstrate the
 functionality of the DWA implementation.

## License

See the [LICENSE](LICENSE.md) file for license rights and limitations ([MIT](https://opensource.org/license/MIT)).
>>>>>>> 972fdcc2
<|MERGE_RESOLUTION|>--- conflicted
+++ resolved
@@ -49,7 +49,6 @@
 To change the characteristics of the rover, the planner or the target/obstacles
 modify the constants at the top of [`run_dwa_demo.py`](src/run_dwa_demo.py).
 
-<<<<<<< HEAD
 ## Animation
 
 Running the project with the `-a` flag will generate an animation in the
@@ -66,12 +65,7 @@
 **Note:** this will significantly increase execution time of the demo.
 
 ![DWA Demo](assets/dwa_demo.gif)
-=======
-The project includes examples of how to use the DWA class and its methods. Refer
- to the `src/tests/test_dwa.py` file for unit tests that demonstrate the
- functionality of the DWA implementation.
 
 ## License
 
-See the [LICENSE](LICENSE.md) file for license rights and limitations ([MIT](https://opensource.org/license/MIT)).
->>>>>>> 972fdcc2
+See the [LICENSE](LICENSE.md) file for license rights and limitations ([MIT](https://opensource.org/license/MIT)).